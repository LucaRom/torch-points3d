--- conflicted
+++ resolved
@@ -26,11 +26,6 @@
     model.train()
     tracker.reset("train")
 
-<<<<<<< HEAD
-    #model_fn = model_fn_decorator(nn.CrossEntropyLoss())
-
-=======
->>>>>>> 434dbc50
     iter_data_time = time.time()
     with Ctq(train_loader) as tq_train_loader:
         for i, data in enumerate(tq_train_loader):
