import collections
import errno
import numpy as np
import os
import os.path as osp
import torch
from torch_geometric.data import Data
from torch_points.points_cpu import ball_query
import imageio
from tqdm import tqdm

import src.datasets.registration.fusion as fusion


def to_list(x):
    """
    taken from https://pytorch-geometric.readthedocs.io/en/latest/_modules/torch_geometric/data/dataset.html#Dataset
    """
    if not isinstance(x, collections.Iterable) or isinstance(x, str):
        x = [x]
    return x


def files_exist(files):
    """
    taken from https://pytorch-geometric.readthedocs.io/en/latest/_modules/torch_geometric/data/dataset.html#Dataset
    """

    return all([osp.exists(f) for f in files])


def makedirs(path):
    """
    taken from https://github.com/rusty1s/pytorch_geometric/blob/master/torch_geometric/data/makedirs.py
    """
    try:
        os.makedirs(osp.expanduser(osp.normpath(path)))
    except OSError as e:
        if e.errno != errno.EEXIST and osp.isdir(path):
            raise e


def get_urls(filename):
    res = []
    with open(filename, "r") as f:
        res = f.readlines()
    return res


def extract_pcd(depth_image, K, color_image=None):
    """
    transform a depth image into a pointcloud (here a numpy array)
    """

    Z = (depth_image / 1000).ravel()
    mask_z = (Z < 6) * (Z > 0)
    X, Y = np.meshgrid(np.arange(depth_image.shape[1]), np.arange(depth_image.shape[0]))

    Xworld = (X.ravel()[mask_z] + 0.5 - K[0, 2]) * Z[mask_z] / K[0, 0]
    Yworld = (Y.ravel()[mask_z] + 0.5 - K[1, 2]) * Z[mask_z] / K[1, 1]

    pcd = np.vstack((Xworld, Yworld, Z[mask_z])).T
    if color_image is None:
        return pcd
    else:
        color = color_image.reshape(-1, 3)[mask_z, :]
        return pcd, color


def rgbd2pcd(path_img, path_intrinsic, path_trans, path_color=None):

    # read imageio
    depth = imageio.imread(path_img)

    intrinsic = np.loadtxt(path_intrinsic)
    trans = np.loadtxt(path_trans)
    if path_color is not None:
        color_image = imageio.imread(path_color)
        pcd, color = extract_pcd(depth, intrinsic, color_image)
        pcd = pcd.dot(trans[:3, :3].T) + trans[:3, 3]
        return pcd, color
    else:
        pcd = extract_pcd(depth, intrinsic)
        pcd = pcd.dot(trans[:3, :3].T) + trans[:3, 3]
        return pcd


def rgbd2fragment_rough(
    list_path_img,
    path_intrinsic,
    list_path_trans,
    out_path,
    num_frame_per_fragment=5,
    pre_transform=None,
    list_path_color=None,
):

    one_fragment = []
    one_color = []
    ind = 0
    for i, path_img in tqdm(enumerate(list_path_img), total=len(list_path_img)):
        path_trans = list_path_trans[i]
        path_color = None
        if list_path_color is not None:
            path_color = list_path_color[i]
            pcd, color = rgbd2pcd(path_img, path_intrinsic, path_trans, path_color=path_color)
            one_fragment.append(pcd)
            one_color.append(color)
        else:
            pcd = rgbd2pcd(path_img, path_intrinsic, path_trans, path_color=path_color)
            one_fragment.append(pcd)
        if (i + 1) % num_frame_per_fragment == 0:
            pos = torch.from_numpy(np.concatenate(one_fragment, axis=0))
            if list_path_color is None:
                torch_data = Data(pos=pos)
            else:
                color = torch.from_numpy(np.concatenate(one_color, axis=0))
                torch_data = Data(pos=pos, color=color)
            if pre_transform is not None:
                torch_data = pre_transform(torch_data)
            torch.save(torch_data, osp.join(out_path, "fragment_{:06d}.pt".format(ind)))
            ind += 1
            one_fragment = []
            one_color = []
    # concatenate all fragment

    # create batches
    # save fragments for each batches using a simple batch


def filter_pair(pair, dist):
    """
    give a pair of indices where the distance is positive
    """
    pair = pair[dist[:, 0] >= 0]
    if len(pair) > 0:
        pair = pair.numpy()[:, ::-1]
    else:
        pair = np.array([])
    return pair


def compute_overlap_and_matches(path1, path2, max_distance_overlap, reciprocity=False, num_pos=1):
    data1 = torch.load(path1)
    data2 = torch.load(path2)

    # we can use ball query on cpu because the points are sorted
    # print(len(data1.pos), len(data2.pos), max_distance_overlap)
    pair, dist = ball_query(data2.pos, data1.pos, radius=max_distance_overlap, max_num=num_pos, mode=1)
    pair = filter_pair(pair, dist)
    overlap = [pair.shape[0] / len(data1.pos)]
    if reciprocity:
        pair2, dist2 = ball_query(data1.pos, data2.pos, radius=max_distance_overlap, max_num=num_pos, mode=1)
        pair2 = filter_pair(pair2, dist2)
        overlap.append(pair2.shape[0] / len(data2.pos))
    # overlap = pair.shape[0] / \
    #    (len(data1.pos) + len(data2.pos) - pair.shape[0])
    # print(pair)

    # print(path1, path2, "overlap=", overlap)
    output = dict(pair=pair, path_source=path1, path_target=path2, overlap=overlap)
    return output


def get_3D_bound(list_path_img, path_intrinsic, list_path_trans, depth_thresh):
    vol_bnds = np.zeros((3, 2))
    for i, path_img in tqdm(enumerate(list_path_img), total=len(list_path_img)):
        # read imageio
        depth = imageio.imread(path_img) / 1000.0
        depth[depth > depth_thresh] = 0
        intrinsic = np.loadtxt(path_intrinsic)
        pose = np.loadtxt(list_path_trans[i])
        view_frust_pts = fusion.get_view_frustum(depth, intrinsic, pose)
        vol_bnds[:, 0] = np.minimum(vol_bnds[:, 0], np.amin(view_frust_pts, axis=1))
        vol_bnds[:, 1] = np.maximum(vol_bnds[:, 1], np.amax(view_frust_pts, axis=1))
    return vol_bnds


def rgbd2fragment_fine(
    list_path_img,
    path_intrinsic,
    list_path_trans,
    out_path,
    num_frame_per_fragment=5,
    voxel_size=0.01,
    pre_transform=None,
    depth_thresh=6,
    save_pc=True,
    fixed_size=True,
):
    """
    fuse rgbd frame with a tsdf volume and get the mesh using marching cube.
    """

    ind = 0
    begin = 0
    end = num_frame_per_fragment

    vol_bnds = get_3D_bound(list_path_img[begin:end], path_intrinsic, list_path_trans[begin:end], depth_thresh)

    print(vol_bnds)
    tsdf_vol = fusion.TSDFVolume(vol_bnds, voxel_size=voxel_size)
    for i, path_img in tqdm(enumerate(list_path_img), total=len(list_path_img)):

        depth = imageio.imread(path_img).astype(float) / 1000.0
        depth[depth > depth_thresh] = 0
        depth[depth <= 0] = 0
        intrinsic = np.loadtxt(path_intrinsic)
        pose = np.loadtxt(list_path_trans[i])
        tsdf_vol.integrate(depth, intrinsic, pose, obs_weight=1.0)
        if (i + 1) % num_frame_per_fragment == 0:

            if save_pc:
                pcd = tsdf_vol.get_point_cloud(0.2, 1)
                torch_data = Data(pos=torch.from_numpy(pcd.copy()))
            else:
                verts, faces, norms = tsdf_vol.get_mesh()
                torch_data = Data(pos=torch.from_numpy(verts.copy()), norm=torch.from_numpy(norms.copy()))
            if pre_transform is not None:
                torch_data = pre_transform(torch_data)
            torch.save(torch_data, osp.join(out_path, "fragment_{:06d}.pt".format(ind)))
            ind += 1

            if i + 1 < len(list_path_img):
                begin = i + 1
                if begin + num_frame_per_fragment < len(list_path_img):
                    end = begin + num_frame_per_fragment
                    vol_bnds = get_3D_bound(
                        list_path_img[begin:end], path_intrinsic, list_path_trans[begin:end], depth_thresh
                    )
                else:
                    vol_bnds = get_3D_bound(
                        list_path_img[begin:], path_intrinsic, list_path_trans[begin:], depth_thresh
                    )
                tsdf_vol = fusion.TSDFVolume(vol_bnds, voxel_size=voxel_size)


class PatchExtractor:
    r"""
    Extract patches on a point cloud
    """

    def __init__(self, radius_patch):
        self.radius_patch = radius_patch

    def __call__(self, data: Data, ind):

        pos = data.pos
        point = pos[ind].view(1, 3)
        ind, dist = ball_query(point, pos, radius=self.radius_patch, max_num=-1, mode=1)

        row, col = ind[dist[:, 0] > 0].t()

        for key in data.keys:
<<<<<<< HEAD
            if(torch.is_tensor(data[key])):
                if(torch.all(col < data[key].shape[0])):
                    data[key] = data[key][col]
=======
            if torch.is_tensor(data[key]):
                data[key] = data[key][col]
>>>>>>> 21d5f60b
        return data<|MERGE_RESOLUTION|>--- conflicted
+++ resolved
@@ -252,12 +252,8 @@
         row, col = ind[dist[:, 0] > 0].t()
 
         for key in data.keys:
-<<<<<<< HEAD
             if(torch.is_tensor(data[key])):
                 if(torch.all(col < data[key].shape[0])):
                     data[key] = data[key][col]
-=======
-            if torch.is_tensor(data[key]):
-                data[key] = data[key][col]
->>>>>>> 21d5f60b
+
         return data