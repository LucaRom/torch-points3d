import os
import os.path as osp
from itertools import repeat, product
import numpy as np
import pandas as pd
import torch
import h5py
import torch
import glob
from torch_geometric.data import InMemoryDataset, Data, download_url, extract_zip, Dataset
from torch_geometric.data.dataset import files_exist
from torch_geometric.data import DataLoader
from torch_geometric.datasets import S3DIS as S3DIS1x1
import torch_geometric.transforms as T
import logging
from sklearn.neighbors import NearestNeighbors
from tqdm import tqdm as tq
import csv
import pandas as pd 
from src.metrics.segmentation_tracker import SegmentationTracker
import src.core.data_transform.transforms as cT
from src.datasets.base_dataset import BaseDataset
import pickle

log = logging.getLogger(__name__)

S3DIS_NUM_CLASSES = 13

INV_OBJECT_LABEL =  {0: 'ceiling',
                1: 'floor',
                2: 'wall',
                3: 'beam',
                4: 'column',
                5: 'window',
                6: 'door',
                7: 'chair',
                8: 'table',
                9: 'bookcase',
                10: 'sofa',
                11: 'board',
                12: 'clutter'}

OBJECT_LABEL = {name: i for i, name in INV_OBJECT_LABEL.items()}

################################### UTILS #######################################

def object_name_to_label(object_class):
    """convert from object name in S3DIS to an int"""
    object_label = OBJECT_LABEL.get(object_class, 0)
    return object_label


def read_s3dis_format(train_file, room_name, label_out=True, verbose=False, debug=False):
    """extract data from a room folder"""
    raw_path = osp.join(train_file, "{}.txt".format(room_name))
    if debug:
        reader = pd.read_csv(raw_path, delimiter="\n")
        RECOMMENDED = 6
        for idx, row in enumerate(reader.values):
            row = row[0].split(" ")
            if len(row) != RECOMMENDED:
                log.info("1: {} row {}: {}".format(raw_path, idx, row))

            try:
                for r in row:
                    r = float(r)
            except:
                log.info("2: {} row {}: {}".format(raw_path, idx, row))

        return True
    else:
        room_ver = pd.read_csv(raw_path, sep=" ", header=None).values
        xyz = np.ascontiguousarray(room_ver[:, 0:3], dtype="float32")
        try:
            rgb = np.ascontiguousarray(room_ver[:, 3:6], dtype="uint8")
        except ValueError:
            rgb = np.zeros((room_ver.shape[0], 3), dtype="uint8")
            log.warning("WARN - corrupted rgb data for file %s" % raw_path)
        if not label_out:
            return xyz, rgb
        n_ver = len(room_ver)
        del room_ver
        nn = NearestNeighbors(1, algorithm="kd_tree").fit(xyz)
        room_labels = np.zeros((n_ver,), dtype="int64")
        room_object_indices = np.zeros((n_ver,), dtype="int64")
        objects = glob.glob(osp.join(train_file, "Annotations/*.txt"))
        i_object = 1
        for single_object in objects:
            object_name = os.path.splitext(os.path.basename(single_object))[0]
            if verbose:
                log.debug("adding object " + str(i_object) + " : " + object_name)
            object_class = object_name.split("_")[0]
            object_label = object_name_to_label(object_class)
            obj_ver = pd.read_csv(single_object, sep=" ", header=None).values
            _, obj_ind = nn.kneighbors(obj_ver[:, 0:3])
            room_labels[obj_ind] = object_label
            room_object_indices[obj_ind] = i_object
            i_object = i_object + 1

        return (
            torch.from_numpy(xyz),
            torch.from_numpy(rgb),
            torch.from_numpy(room_labels),
            torch.from_numpy(room_object_indices),
        )

def add_weights(dataset, train, class_weight_method):
    L = len(INV_OBJECT_LABEL.keys())
    if train:
        weights = torch.ones(L)
        if class_weight_method is not None:
            
            idx_classes, counts = torch.unique(dataset.data.y, return_counts=True)

            dataset.idx_classes = torch.arange(L).long()
            weights[idx_classes] = counts.float()
            weights = weights.float()
            weights = weights.mean() / weights
            if class_weight_method == "sqrt":
                weights = torch.sqrt(weights)
            elif str(class_weight_method).startswith("log"):
                w = float(class_weight_method.replace("log", ""))
                weights = 1 / torch.log(1.1 + weights / weights.sum())

            weights /= torch.sum(weights)
        log.info(
            "CLASS WEIGHT : {}".format(
                {name: np.round(weights[index].item(), 4) for index, name in INV_OBJECT_LABEL.items()}
            )
        )
        setattr(dataset, "weight_classes", weights)
    else:
        setattr(dataset, "weight_classes", torch.ones((len(INV_OBJECT_LABEL.keys()))))

    return dataset

################################### DATASETS ###################################

################################### 1m cylinder s3dis ###################################

class S3DIS1x1Dataset(BaseDataset):
    def __init__(self, dataset_opt, training_opt):
        super().__init__(dataset_opt, training_opt)

        pre_transform = self._pre_transform

        transform = T.Compose(
            [T.FixedPoints(dataset_opt.num_points), T.RandomTranslate(0.01), T.RandomRotate(180, axis=2),]
        )

        train_dataset = S3DIS1x1(
            self._data_path,
            test_area=self.dataset_opt.fold,
            train=True,
            pre_transform=pre_transform,
            transform=transform,
        )
        test_dataset = S3DIS1x1(
            self._data_path,
            test_area=self.dataset_opt.fold,
            train=False,
            pre_transform=pre_transform,
            transform=T.FixedPoints(dataset_opt.num_points),
        )

        train_dataset = add_weights(train_dataset, True, dataset_opt.class_weight_method)

        self._create_dataloaders(train_dataset, test_dataset)

    @staticmethod
    def get_tracker(model, task: str, dataset, wandb_opt: bool, tensorboard_opt: bool):
        """Factory method for the tracker

        Arguments:
            task {str} -- task description
            dataset {[type]}
            wandb_log - Log using weight and biases
        Returns:
            [BaseTracker] -- tracker
        """
        return SegmentationTracker(dataset, wandb_log=wandb_opt.log, use_tensorboard=tensorboard_opt.log)

################################### Used for s3dis radius sphere ###################################

class S3DISOriginal(InMemoryDataset):

    url = "https://docs.google.com/forms/d/e/1FAIpQLScDimvNMCGhy_rmBA2gHfDu3naktRm6A8BPwAWWDv-Uhm6Shw/viewform?c=0&w=1"
    zip_name = "Stanford3dDataset_v1.2_Aligned_Version.zip"
    folders = ["Area_{}".format(i) for i in range(1, 7)]
    num_classes = S3DIS_NUM_CLASSES
    def __init__(
        self,
        root,
        test_area=6,
        train=True,
        transform=None,
        pre_transform=None,
        pre_collate_transform=None,
        pre_filter=None,
        keep_instance=False,
        verbose=False,
        debug=False,
    ):
        assert test_area >= 1 and test_area <= 6
        self.transform = transform
        self.pre_collate_transform = pre_collate_transform
        self.test_area = test_area
        self.keep_instance = keep_instance
        self.verbose = verbose
        self.debug = debug
        super(S3DISOriginal, self).__init__(root, transform, pre_transform, pre_filter)
        path = self.processed_paths[0] if train else self.processed_paths[1]
        self.data, self.slices = torch.load(path)
        self.kd_trees = self.load_kd_trees("train" if train else "test")

    def __getitem__(self, idx):
        if isinstance(idx, int):
            super_class = super(S3DISOriginal, self)
            if hasattr(super_class, "indices"):
                data = self.get(super_class.indices()[idx])
            else:
                data = self.get(idx)
            data.kd_tree = self.kd_trees[str(np.asarray(data.id))]
            data = data if self.transform is None else self.transform(data)
            return data
        else:
            return self.index_select(idx)

    @property
    def raw_file_names(self):
        return self.folders

    @property
    def processed_file_names(self):
        test_area = self.test_area
        return ["{}_{}.pt".format(s, test_area) for s in ["train", "test"]]

    def download(self):
        raw_folders = os.listdir(self.raw_dir)
        if len(raw_folders) == 0:
            raise RuntimeError(
                "Dataset not found. Please download {} from {} and move it to {} with {}".format(
                    self.zip_name, self.url, self.raw_dir, self.folders
                )
            )
        else:
            intersection = len(set(self.folders).intersection(set(raw_folders)))
            if intersection == 0:
                print("The data seems properly downloaded")
            else:
                raise RuntimeError(
                    "Dataset not found. Please download {} from {} and move it to {} with {}".format(
                        self.zip_name, self.url, self.raw_dir, self.folders
                    )
                )

    def extract_kd_trees(self, data_list):
        kd_trees = {}
        for data in data_list:
            if hasattr(data, "kd_tree"):
                kd_trees[str(np.asarray(data.id))]= getattr(data, "kd_tree")
                delattr(data, "kd_tree")
        return kd_trees

    def save_kd_trees(self, split_name, kd_trees):
        name = "{}_kd_trees.p".format(split_name)
        pickle_out = open(os.path.join(self.processed_dir, name),"wb")
        pickle.dump(kd_trees, pickle_out)
        pickle_out.close()

    def load_kd_trees(self, split_name):
        name = "{}_kd_trees.p".format(split_name)
        pickle_out = open(os.path.join(self.processed_dir, name),"rb")
        kd_trees = pickle.load(pickle_out)
        pickle_out.close()
        return kd_trees

    def process(self):

        train_areas = [f for f in self.folders if str(self.test_area) not in f]
        test_areas = [f for f in self.folders if str(self.test_area) in f]

        train_files = [
            (f, room_name, osp.join(self.raw_dir, f, room_name))
            for f in train_areas
            for room_name in os.listdir(osp.join(self.raw_dir, f))
            if ".DS_Store" != room_name
        ]

        test_files = [
            (f, room_name, osp.join(self.raw_dir, f, room_name))
            for f in test_areas
            for room_name in os.listdir(osp.join(self.raw_dir, f))
            if ".DS_Store" != room_name
        ]

        train_data_list, test_data_list = [], []
        
        data_count = 0
        for (area, room_name, file_path) in tq(train_files + test_files):

            if self.debug:
                read_s3dis_format(file_path, room_name, label_out=True, verbose=self.verbose, debug=self.debug)
            else:
                xyz, rgb, room_labels, room_object_indices = read_s3dis_format(
                    file_path, room_name, label_out=True, verbose=self.verbose, debug=self.debug
                )

                data = Data(pos=xyz, x=rgb.float() / 255. , y=room_labels, id=torch.ones(1).int() * data_count)

                if self.keep_instance:
                    data.room_object_indices = room_object_indices

                if self.pre_filter is not None and not self.pre_filter(data):
                    continue

                if self.pre_transform is not None:
                    data = self.pre_transform(data)

                if (area, room_name, file_path) in train_files:
                    train_data_list.append(data)
                else:
                    test_data_list.append(data)
            
            data_count += 1

        if self.pre_collate_transform:
            train_data_list = self.pre_collate_transform.fit_transform(train_data_list)
            test_data_list = self.pre_collate_transform.transform(test_data_list)

        train_kd_trees = self.extract_kd_trees(train_data_list)
        self.save_kd_trees("train", train_kd_trees)
        
        test_kd_trees = self.extract_kd_trees(test_data_list)
        self.save_kd_trees("test", test_kd_trees)

        torch.save(self.collate(train_data_list), self.processed_paths[0])
        torch.save(self.collate(test_data_list), self.processed_paths[1])


class S3DISDataset(BaseDataset):
    def __init__(self, dataset_opt, training_opt):
        super().__init__(dataset_opt, training_opt)

        pre_transform = self.pre_transform

        train_dataset = S3DISOriginal(
            self._data_path,
            test_area=self.dataset_opt.fold,
            train=True,
            pre_transform=pre_transform,
            transform=self.train_transform,
        )
        test_dataset = S3DISOriginal(
            self._data_path,
            test_area=self.dataset_opt.fold,
            train=False,
            pre_transform=pre_transform,
            transform=self.test_transform,
        )

        train_dataset = add_weights(train_dataset, True, dataset_opt.class_weight_method)

        self._create_dataloaders(train_dataset, test_dataset)

    @staticmethod
    def get_tracker(model, task: str, dataset, wandb_opt: bool, tensorboard_opt: bool):
        """Factory method for the tracker

        Arguments:
            task {str} -- task description
            dataset {[type]}
            wandb_log - Log using weight and biases
        Returns:
            [BaseTracker] -- tracker
        """
        return SegmentationTracker(dataset, wandb_log=wandb_opt.log, use_tensorboard=tensorboard_opt.log)


################################### Used for fused s3dis radius sphere ###################################

<<<<<<< HEAD
class S3DISOriginalFused(InMemoryDataset):
=======
        pre_transform = self.pre_transform
>>>>>>> 4da1c086

    url = "https://docs.google.com/forms/d/e/1FAIpQLScDimvNMCGhy_rmBA2gHfDu3naktRm6A8BPwAWWDv-Uhm6Shw/viewform?c=0&w=1"
    zip_name = "Stanford3dDataset_v1.2_Aligned_Version.zip"
    folders = ["Area_{}".format(i) for i in range(1, 7)]
    num_classes = S3DIS_NUM_CLASSES
    def __init__(
        self,
        root,
        test_area=6,
        train=True,
        transform=None,
        pre_transform=None,
        pre_collate_transform=None,
        pre_filter=None,
        keep_instance=False,
        verbose=False,
        debug=False,
    ):
        assert test_area >= 1 and test_area <= 6
        self.transform = transform
        self.pre_collate_transform = pre_collate_transform
        self.test_area = test_area
        self.keep_instance = keep_instance
        self.verbose = verbose
        self.debug = debug
        super(S3DISOriginalFused, self).__init__(root, transform, pre_transform, pre_filter)
        path = self.processed_paths[0] if train else self.processed_paths[1]
        self.data, self.slices = torch.load(path)

    @property
    def raw_file_names(self):
        return self.folders

    @property
    def pre_processed_paths(self):
        test_area = self.test_area
        pre_processed_file_names = ["pre_{}_{}.pt".format(s, test_area) for s in ["train", "test"]]
        return [os.path.join(self.processed_dir, f) for f in pre_processed_file_names]

    @property
    def processed_file_names(self):
        test_area = self.test_area
        return ["{}_{}.pt".format(s, test_area) for s in ["train", "test"]]

    def download(self):
        raw_folders = os.listdir(self.raw_dir)
        if len(raw_folders) == 0:
            raise RuntimeError(
                "Dataset not found. Please download {} from {} and move it to {} with {}".format(
                    self.zip_name, self.url, self.raw_dir, self.folders
                )
            )
        else:
            intersection = len(set(self.folders).intersection(set(raw_folders)))
            if intersection == 0:
                print("The data seems properly downloaded")
            else:
                raise RuntimeError(
                    "Dataset not found. Please download {} from {} and move it to {} with {}".format(
                        self.zip_name, self.url, self.raw_dir, self.folders
                    )
                )

    def extract_center_labels(self, data_list):
        extract_center_labels = []
        for data in data_list:
            if hasattr(data, "center_label"):
                extract_center_labels.append(getattr(data, "center_label"))
                delattr(data, "center_label")
        return extract_center_labels

    def save_center_labels(self, split_name, center_labels):
        name = "{}_center_labels.p".format(split_name)
        pickle_out = open(os.path.join(self.processed_dir, name),"wb")
        pickle.dump(center_labels, pickle_out)
        pickle_out.close()

    def load_center_labels(self, split_name):
        name = "{}_center_labels.p".format(split_name)
        pickle_out = open(os.path.join(self.processed_dir, name),"rb")
        center_labels = pickle.load(pickle_out)
        pickle_out.close()
        return center_labels

    def process(self):

        if not files_exist(self.pre_processed_paths):

            train_areas = [f for f in self.folders if str(self.test_area) not in f]
            test_areas = [f for f in self.folders if str(self.test_area) in f]

            train_files = [
                (f, room_name, osp.join(self.raw_dir, f, room_name))
                for f in train_areas
                for room_name in os.listdir(osp.join(self.raw_dir, f))
                if (".DS_Store" != room_name) and ('.txt' not in room_name)
            ]

            test_files = [
                (f, room_name, osp.join(self.raw_dir, f, room_name))
                for f in test_areas
                for room_name in os.listdir(osp.join(self.raw_dir, f))
                if (".DS_Store" != room_name) and ('.txt' not in room_name)
            ]

            train_data_list, test_data_list = [], []
            
            for (area, room_name, file_path) in tq(train_files + test_files):

                if self.debug:
                    read_s3dis_format(file_path, room_name, label_out=True, verbose=self.verbose, debug=self.debug)
                else:
                    xyz, rgb, room_labels, room_object_indices = read_s3dis_format(
                        file_path, room_name, label_out=True, verbose=self.verbose, debug=self.debug
                    )

                    data = Data(pos=xyz, x=rgb.float() / 255., y=room_labels)

                    if self.keep_instance:
                        data.room_object_indices = room_object_indices

                    if self.pre_filter is not None and not self.pre_filter(data):
                        continue

                    if self.pre_transform is not None:
                        data = self.pre_transform(data)

                    if (area, room_name, file_path) in train_files:
                        train_data_list.append(data)
                    else:
                        test_data_list.append(data)
                
            torch.save(train_data_list, self.pre_processed_paths[0])
            torch.save(test_data_list, self.pre_processed_paths[1])
        else:
            train_data_list = torch.load(self.pre_processed_paths[0])
            test_data_list = torch.load(self.pre_processed_paths[1])

        if self.pre_collate_transform:
            print('pre_collate_transform ...')
            train_data_list = self.pre_collate_transform(train_data_list)
            test_data_list = self.pre_collate_transform(test_data_list)

        import pdb; pdb.set_trace()

        train_center_labels = self.extract_center_labels(train_data_list)
        self.save_center_labels("train", train_center_labels)

        test_center_labels = self.extract_center_labels(test_data_list)
        self.save_center_labels("test", test_center_labels)

        torch.save(self.collate(train_data_list), self.processed_paths[0])
        torch.save(self.collate(test_data_list), self.processed_paths[1])


class S3DISFusedDataset(BaseDataset):
    def __init__(self, dataset_opt, training_opt):
        super().__init__(dataset_opt, training_opt)

        train_dataset = S3DISOriginalFused(
            self._data_path,
            test_area=self.dataset_opt.fold,
            train=True,
            pre_collate_transform=self.pre_collate_transform,
            transform=self.train_transform,
        )
        test_dataset = S3DISOriginalFused(
            self._data_path,
            test_area=self.dataset_opt.fold,
            train=False,
            pre_collate_transform=self.pre_collate_transform,
        )

        train_dataset = add_weights(train_dataset, True, dataset_opt.class_weight_method)

        self._create_dataloaders(train_dataset, test_dataset)

    @staticmethod
    def get_tracker(model, task: str, dataset, wandb_opt: bool, tensorboard_opt: bool):
        """Factory method for the tracker

        Arguments:
            task {str} -- task description
            dataset {[type]}
            wandb_log - Log using weight and biases
        Returns:
            [BaseTracker] -- tracker
        """
        return SegmentationTracker(dataset, wandb_log=wandb_opt.log, use_tensorboard=tensorboard_opt.log)<|MERGE_RESOLUTION|>--- conflicted
+++ resolved
@@ -379,14 +379,11 @@
 
 ################################### Used for fused s3dis radius sphere ###################################
 
-<<<<<<< HEAD
+
 class S3DISOriginalFused(InMemoryDataset):
-=======
-        pre_transform = self.pre_transform
->>>>>>> 4da1c086
 
     url = "https://docs.google.com/forms/d/e/1FAIpQLScDimvNMCGhy_rmBA2gHfDu3naktRm6A8BPwAWWDv-Uhm6Shw/viewform?c=0&w=1"
-    zip_name = "Stanford3dDataset_v1.2_Aligned_Version.zip"
+    zip_name = "Stanford3dDataset_v1.2_Version.zip"
     folders = ["Area_{}".format(i) for i in range(1, 7)]
     num_classes = S3DIS_NUM_CLASSES
     def __init__(
