<<<<<<< HEAD
# Those arguments within experiment defines which model, dataset and task to be created for benchmarking
experiment:
    model_name: pointnet2
    checkpoint_dir: ""
    resume: True
    task: segmentation
    dataset: s3dis1x1
=======
defaults:
  - task: ??? # Task performed (segmentation, classification etc...)
    optional: True
  - model_type: ??? # Type of model to use, e.g. pointnet2, rsconv etc...
    optional: True
  - dataset: ???
    optional: True

  - training

  - models: ${defaults.0.task}/${defaults.1.model_type}
  - data: ${defaults.0.task}/${defaults.2.dataset}
  - sota # Contains current SOTA results on different datasets (extracted from papers !).
  - hydra/job_logging: custom
>>>>>>> 3f7cf679

model_name: ??? # Name of the specific model to load

# Those arguments within experiment defines which model, dataset and task to be created for benchmarking
# parameters for Weights and Biases
wandb:
  project: shapenet-pn2
  log: False

# parameters for TensorBoard Visualization
tensorboard:
<<<<<<< HEAD
    log: True

# Those arguments defines the training hyper-parameters
training:
    shuffle: True
    num_workers: 2
    batch_size: 16
    cuda: 1
    precompute_multi_scale: False # Compute multiscate features on cpu for faster training / inference
    epochs: 100
    optimizer: Adam
    learning_rate:
        scheduler_type: "step_decay"
        base_lr: 0.001
        lr_decay: 0.5
        decay_step: 200000
        lr_clip: 1e-5
    weight_name: "miou" # Used during resume, select with model to load from [miou, macc, acc..., latest]
    enable_cudnn: True

# Those arguments defines the available datasets
data:
    shapenet:
        name: shapenet
        dataroot: data
        normal: True
        num_points: 2048
        category: Airplane
        first_subsampling: 0.02
        density_parameter: 5.0
        kp_extent: 1.0

    # This dataset can be used only for classification
    modelnet:
        name: modelnet
        dataroot: data
        number: 10

    s3dis1x1:
        name: s3dis1x1
        dataroot: data
        fold: 5
        class_weight_method: "sqrt"
        num_points: 1024
        first_subsampling: 0.04
        density_parameter: 5.0
        kp_extent: 1.0

    # Doesn't seem to be very efficient
    s3dis:
        name: s3dis
        dataroot: data
        fold: 5
        class_weight_method: "sqrt"
        room_points: 32768
        num_points: 4096
        first_subsampling: 0.04
        density_parameter: 5.0
        kp_extent: 1.0

defaults:
    - models: segmentation
    - sota # Contains current SOTA results on different datasets (extracted from papers !).
    - hydra/job_logging: custom
=======
  log: True
>>>>>>> 3f7cf679
<|MERGE_RESOLUTION|>--- conflicted
+++ resolved
@@ -1,12 +1,3 @@
-<<<<<<< HEAD
-# Those arguments within experiment defines which model, dataset and task to be created for benchmarking
-experiment:
-    model_name: pointnet2
-    checkpoint_dir: ""
-    resume: True
-    task: segmentation
-    dataset: s3dis1x1
-=======
 defaults:
   - task: ??? # Task performed (segmentation, classification etc...)
     optional: True
@@ -21,7 +12,6 @@
   - data: ${defaults.0.task}/${defaults.2.dataset}
   - sota # Contains current SOTA results on different datasets (extracted from papers !).
   - hydra/job_logging: custom
->>>>>>> 3f7cf679
 
 model_name: ??? # Name of the specific model to load
 
@@ -33,71 +23,4 @@
 
 # parameters for TensorBoard Visualization
 tensorboard:
-<<<<<<< HEAD
-    log: True
-
-# Those arguments defines the training hyper-parameters
-training:
-    shuffle: True
-    num_workers: 2
-    batch_size: 16
-    cuda: 1
-    precompute_multi_scale: False # Compute multiscate features on cpu for faster training / inference
-    epochs: 100
-    optimizer: Adam
-    learning_rate:
-        scheduler_type: "step_decay"
-        base_lr: 0.001
-        lr_decay: 0.5
-        decay_step: 200000
-        lr_clip: 1e-5
-    weight_name: "miou" # Used during resume, select with model to load from [miou, macc, acc..., latest]
-    enable_cudnn: True
-
-# Those arguments defines the available datasets
-data:
-    shapenet:
-        name: shapenet
-        dataroot: data
-        normal: True
-        num_points: 2048
-        category: Airplane
-        first_subsampling: 0.02
-        density_parameter: 5.0
-        kp_extent: 1.0
-
-    # This dataset can be used only for classification
-    modelnet:
-        name: modelnet
-        dataroot: data
-        number: 10
-
-    s3dis1x1:
-        name: s3dis1x1
-        dataroot: data
-        fold: 5
-        class_weight_method: "sqrt"
-        num_points: 1024
-        first_subsampling: 0.04
-        density_parameter: 5.0
-        kp_extent: 1.0
-
-    # Doesn't seem to be very efficient
-    s3dis:
-        name: s3dis
-        dataroot: data
-        fold: 5
-        class_weight_method: "sqrt"
-        room_points: 32768
-        num_points: 4096
-        first_subsampling: 0.04
-        density_parameter: 5.0
-        kp_extent: 1.0
-
-defaults:
-    - models: segmentation
-    - sota # Contains current SOTA results on different datasets (extracted from papers !).
-    - hydra/job_logging: custom
-=======
-  log: True
->>>>>>> 3f7cf679
+  log: True