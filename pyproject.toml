[tool.poetry]
name = "torch_points3d"
version = "0.2.0" # This will be overriden by the CI at publish time
description = "Point Cloud Deep Learning Extension Library for PyTorch"
authors = ["Thomas Chaton <thomas.chaton.ai@gmail.com>", "Nicolas Chaulet <nicolas.chaulet@gmail.com>"]
packages = [
    {include = "torch_points3d"},
]
readme = "README.md"
documentation = "https://torch-points3d.readthedocs.io/en/latest/"

[tool.poetry.dependencies]
python = "^3.7"
matplotlib = "^3.1"
hydra-core = "~1.0.0"
wandb = "^0.8.18"
tqdm = "^4.40"
open3d = "0.12.0"
torchnet = "^0.0.4"
tensorboard = "^2.1"
<<<<<<< HEAD
torch = "^1.8.1"
=======
torch = "~1.8.0"
>>>>>>> e090530e
torch-scatter = "^2.0.0"
torch-sparse = "^0.6.10"
torch-cluster = "^1.5.6"
torch-geometric = "^1.7.1"
pytorch_metric_learning = "^0.9.87.dev0"
torch-points-kernels = "^0.7.0"
numpy = "<1.20.0"
scikit-image = "^0.16.2"
numba = "^0.50.0"
plyfile = "^0.7.2"
gdown = "^3.12.0"
types-six = "^0.1.6"
types-requests = "^0.1.11"
h5py = "^3.3.0"

[tool.poetry.dev-dependencies]
pylint = "^2.4"
autopep8 = "^1.4"
flake8 = "^3.7"
rope = "^0.14.0"
pre-commit = "^1.21.0"
black = "^19.10b0"
jupyterlab = "^1.2.6"
pyvista = "^0.23.1"
panel = "^0.8.0"
param = "^1.9.3"
codecov = "^2.0.16"
gpustat = "^0.6.0"
snakeviz = "^2.0.1"
sphinx_rtd_theme = "^0.4.3"
sphinx = "^2.4.4"
sphinx-autobuild = "^0.7.1"
mypy = "^0.770"
ipywidgets = "^7.5.1"

[tool.black]
line-length = 120

[build-system]
requires = ["poetry>=1.0.0"]
build-backend = "poetry.masonry.api"<|MERGE_RESOLUTION|>--- conflicted
+++ resolved
@@ -18,11 +18,7 @@
 open3d = "0.12.0"
 torchnet = "^0.0.4"
 tensorboard = "^2.1"
-<<<<<<< HEAD
-torch = "^1.8.1"
-=======
 torch = "~1.8.0"
->>>>>>> e090530e
 torch-scatter = "^2.0.0"
 torch-sparse = "^0.6.10"
 torch-cluster = "^1.5.6"
